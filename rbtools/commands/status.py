--- conflicted
+++ resolved
@@ -130,22 +130,16 @@
             else:
                 status = 'Pending'
 
-<<<<<<< HEAD
-            info = {
-                'id':  request.id,
-                'status': status,
-                'summary': request.summary,
-                'description': request.description,
-=======
             if request.draft:
                 summary = request.draft[0]['summary']
             else:
                 summary = request.summary
 
-            request_stats = {
+            info = {
+                'id':  request.id,
                 'status': status,
-                'summary': 'r/%s - %s' % (request.id, summary),
->>>>>>> 9213a78c
+                'summary': summary,
+                'description': request.description,
             }
 
             if 'local_branch' in request.extra_data:
