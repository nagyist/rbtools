from __future__ import print_function, unicode_literals

<<<<<<< HEAD
import six
=======
import logging
import subprocess
>>>>>>> d13dbcbc

from rbtools.clients.errors import MergeError, PushError
from rbtools.commands import Command, CommandError, Option, RB_MAIN
from rbtools.utils.commands import (build_rbtools_cmd_argv,
                                    extract_commit_message,
                                    get_review_request)
from rbtools.utils.console import confirm
from rbtools.utils.graphs import toposort
from rbtools.utils.process import execute
from rbtools.utils.review_request import (get_draft_or_current_value,
                                          get_revisions,
                                          guess_existing_review_request)


class Land(Command):
    """Land changes from a review request onto the remote repository.

    This command takes a review request, applies it to a feature branch,
    merges it with the specified destination branch, and pushes the
    changes to an upstream repository.

    Notes:
        The review request needs to be approved first.

        ``--local`` option can be used to skip the patching step.
    """

    name = 'land'
    author = 'The Review Board Project'
    args = '[<branch-name>]'
    option_list = [
        Option('--dest',
               dest='destination_branch',
               default=None,
               config_key='LAND_DEST_BRANCH',
               help='Specifies the destination branch to land changes on.'),
        Option('-r', '--review-request-id',
               dest='rid',
               metavar='ID',
               default=None,
               help='Specifies the review request ID.'),
        Option('--local',
               dest='is_local',
               action='store_true',
               default=None,
               help='Forces the change to be merged without patching, if '
                    'merging a local branch. Defaults to true unless '
                    '--review-request-id is used.'),
        Option('-p', '--push',
               dest='push',
               action='store_true',
               default=False,
               config_key='LAND_PUSH',
               help='Pushes the branch after landing the change.'),
        Option('-n', '--no-push',
               dest='push',
               action='store_false',
               default=False,
               config_key='LAND_PUSH',
               help='Prevents pushing the branch after landing the change, '
                    'if pushing is enabled by default.'),
        Option('--squash',
               dest='squash',
               action='store_true',
               default=False,
               config_key='LAND_SQUASH',
               help='Squashes history into a single commit.'),
        Option('--no-squash',
               dest='squash',
               action='store_false',
               default=False,
               config_key='LAND_SQUASH',
               help='Disables squashing history into a single commit, '
                    'choosing instead to merge the branch, if squashing is '
                    'enabled by default.'),
        Option('-e', '--edit',
               dest='edit',
               action='store_true',
               default=False,
               help='Invokes the editor to edit the commit message before '
                    'landing the change.'),
        Option('--delete-branch',
               dest='delete_branch',
               action='store_true',
               config_key='LAND_DELETE_BRANCH',
               default=True,
               help="Deletes the local branch after it's landed. Only used if "
                    "landing a local branch. This is the default."),
        Option('--no-delete-branch',
               dest='delete_branch',
               action='store_false',
               config_key='LAND_DELETE_BRANCH',
               default=True,
               help="Prevents the local branch from being deleted after it's "
                    "landed."),
        Option('--dry-run',
               dest='dry_run',
               action='store_true',
               default=False,
               help='Simulates the landing of a change, without actually '
                    'making any changes to the tree.'),
        Option('--recursive',
               dest='recursive',
               action='store_true',
               default=False,
               help='Recursively fetch patches for review requests that the '
                    'specified review request depends on. This is equivalent '
                    'to calling "rbt patch" for each of those review '
                    'requests.',
               added_in='0.8.0'),
        Command.server_options,
        Command.repository_options,
        Command.branch_options,
    ]

    def patch(self, review_request_id):
        """Patch a single review request's diff using rbt patch."""
        patch_command = [RB_MAIN, 'patch']
        patch_command.extend(build_rbtools_cmd_argv(self.options))

        if self.options.edit:
            patch_command.append('-c')
        else:
            patch_command.append('-C')

        patch_command.append(six.text_type(review_request_id))

        rc, output = execute(patch_command, ignore_errors=True,
                             return_error_code=True)

        if rc:
            raise CommandError('Failed to execute "rbt patch":\n%s'
                               % output)

    def can_land(self, review_request):
        """Determine if the review request is land-able.

        A review request can be landed if it is approved or, if the Review
        Board server does not keep track of approval, if the review request
        has a ship-it count.

        This function returns the error with landing the review request or None
        if it can be landed.
        """
        try:
            is_rr_approved = review_request.approved
            approval_failure = review_request.approval_failure
        except AttributeError:
            # The Review Board server is an old version (pre-2.0) that
            # doesn't support the `approved` field. Determining it manually.
            if review_request.ship_it_count == 0:
                is_rr_approved = False
                approval_failure = ('review request has not been marked '
                                    '"Ship It!"')
            else:
                is_rr_approved = True
        finally:
            if not is_rr_approved:
                return approval_failure

        return None

    def land(self, destination_branch, review_request, source_branch=None,
             squash=False, edit=False, delete_branch=True, dry_run=False):
        """Land an individual review request."""
        if source_branch:
            review_commit_message = extract_commit_message(review_request)
            author = review_request.get_submitter()

            if squash:
                print('Squashing branch "%s" into "%s".'
                      % (source_branch, destination_branch))
            else:
                print('Merging branch "%s" into "%s".'
                      % (source_branch, destination_branch))

            if not dry_run:
                try:
                    self.tool.merge(source_branch,
                                    destination_branch,
                                    review_commit_message,
                                    author,
                                    squash,
                                    edit)
                except MergeError as e:
                    raise CommandError(six.text_type(e))

            if delete_branch:
                print('Deleting merged branch "%s".' % source_branch)

                if not dry_run:
                    self.tool.delete_branch(source_branch, merged_only=False)
        else:
            print('Applying patch from review request %s.' % review_request.id)

            if not dry_run:
                self.patch(review_request.id)

        print('Review request %s has landed on "%s".' %
              (review_request.id, self.options.destination_branch))

    def main(self, branch_name=None, *args):
        """Run the command."""
        self.cmd_args = list(args)

        if branch_name:
            self.cmd_args.insert(0, branch_name)

        repository_info, self.tool = self.initialize_scm_tool(
            client_name=self.options.repository_type)
        server_url = self.get_server_url(repository_info, self.tool)
        api_client, api_root = self.get_api(server_url)
        self.setup_tool(self.tool, api_root=api_root)

        # Check if repository info on reviewboard server match local ones.
        repository_info = repository_info.find_server_repository_info(api_root)

        if (not self.tool.can_merge or
            not self.tool.can_push_upstream or
            not self.tool.can_delete_branch):
            raise CommandError('This command does not support %s repositories.'
                               % self.tool.name)

        if self.tool.has_pending_changes():
            raise CommandError('Working directory is not clean.')

        if not self.options.destination_branch:
            raise CommandError('Please specify a destination branch.')

        if self.options.rid:
            is_local = branch_name is not None
            review_request_id = self.options.rid
        else:
            review_request = guess_existing_review_request(
                repository_info,
                self.options.repository_name,
                api_root,
                api_client,
                self.tool,
                get_revisions(self.tool, self.cmd_args),
                guess_summary=False,
                guess_description=False,
                is_fuzzy_match_func=self._ask_review_request_match)

            if not review_request or not review_request.id:
                raise CommandError('Could not determine the existing review '
                                   'request URL to land.')

            review_request_id = review_request.id
            is_local = True

        review_request = get_review_request(review_request_id, api_root)

        if self.options.is_local is not None:
            is_local = self.options.is_local

        if is_local:
            if branch_name is None:
                branch_name = self.tool.get_current_branch()

            if branch_name == self.options.destination_branch:
                raise CommandError('The local branch cannot be merged onto '
                                   'itself. Try a different local branch or '
                                   'destination branch.')
<<<<<<< HEAD
=======

        review_request = get_review_request(request_id, api_root)

        try:
            is_rr_approved = review_request.approved
            approval_failure = review_request.approval_failure
        except AttributeError:
            # The Review Board server is an old version (pre-2.0) that
            # doesn't support the `approved` field. Determining it manually.
            if review_request.ship_it_count == 0:
                is_rr_approved = False
                approval_failure = \
                    'The review request has not been marked "Ship It!"'
            else:
                is_rr_approved = True
        except Exception as e:
            logging.exception(
                'Unexpected error while looking up review request '
                'approval state: %s',
                e)
            raise CommandError(
                'An error was encountered while executing the land '
                'command.')
        finally:
            if not is_rr_approved:
                raise CommandError(approval_failure)

        if is_local:
            review_commit_message = extract_commit_message(review_request)
            author = review_request.get_submitter()

            if self.options.squash:
                print('Squashing branch "%s" into "%s"'
                      % (branch_name, destination_branch))
            else:
                print('Merging branch "%s" into "%s"'
                      % (branch_name, destination_branch))

            if not dry_run:
                try:
                    self.tool.merge(
                        branch_name,
                        destination_branch,
                        review_commit_message,
                        author,
                        self.options.squash,
                        self.options.edit)
                except MergeError as e:
                    raise CommandError(str(e))

            if self.options.delete_branch:
                print('Deleting merged branch "%s"' % branch_name)

                if not dry_run:
                    self.tool.delete_branch(branch_name, merged_only=False)
>>>>>>> d13dbcbc
        else:
            branch_name = None

        land_error = self.can_land(review_request)

        if land_error is not None:
            raise CommandError('Cannot land review request %s: %s'
                               % (review_request_id, land_error))

        if self.options.recursive:
            # The dependency graph shows us which review requests depend on
            # which other ones. What we are actually after is the order to land
            # them in, which is the topological sorting order of the converse
            # graph. It just so happens that if we reverse the topological sort
            # of a graph, it is a valid topological sorting of the converse
            # graph, so we don't have to compute the converse graph.
            dependency_graph = review_request.build_dependency_graph()
            dependencies = toposort(dependency_graph)[1:]

            if dependencies:
                print('Recursively landing dependencies of review request %s.'
                      % review_request_id)

                for dependency in dependencies:
                    land_error = self.can_land(dependency)

                    if land_error is not None:
                        raise CommandError(
                            'Aborting recursive land of review request %s.\n'
                            'Review request %s cannot be landed: %s'
                            % (review_request_id, dependency.id, land_error))

                for dependency in reversed(dependencies):
                    self.land(self.options.destination_branch,
                              dependency,
                              None,
                              self.options.squash,
                              self.options.edit,
                              self.options.delete_branch,
                              self.options.dry_run)

        self.land(self.options.destination_branch,
                  review_request,
                  branch_name,
                  self.options.squash,
                  self.options.edit,
                  self.options.delete_branch,
                  self.options.dry_run)

        if self.options.push:
            print('Pushing branch "%s" upstream'
                  % self.options.destination_branch)

            if not self.options.dry_run:
                try:
                    self.tool.push_upstream(self.options.destination_branch)
                except PushError as e:
                    raise CommandError(six.text_type(e))

    def _ask_review_request_match(self, review_request):
        return confirm(
            'Land Review Request #%s: "%s"? '
            % (review_request.id,
               get_draft_or_current_value('summary', review_request)))<|MERGE_RESOLUTION|>--- conflicted
+++ resolved
@@ -1,11 +1,7 @@
 from __future__ import print_function, unicode_literals
 
-<<<<<<< HEAD
 import six
-=======
 import logging
-import subprocess
->>>>>>> d13dbcbc
 
 from rbtools.clients.errors import MergeError, PushError
 from rbtools.commands import Command, CommandError, Option, RB_MAIN
@@ -155,13 +151,21 @@
             approval_failure = review_request.approval_failure
         except AttributeError:
             # The Review Board server is an old version (pre-2.0) that
-            # doesn't support the `approved` field. Determining it manually.
+            # doesn't support the `approved` field. Determine it manually.
             if review_request.ship_it_count == 0:
                 is_rr_approved = False
-                approval_failure = ('review request has not been marked '
-                                    '"Ship It!"')
+                approval_failure = \
+                    'The review request has not been marked "Ship It!"'
             else:
                 is_rr_approved = True
+        except Exception as e:
+            logging.exception(
+                'Unexpected error while looking up review request '
+                'approval state: %s',
+                e)
+
+            return ('An error was encountered while executing the land '
+                    'command.')
         finally:
             if not is_rr_approved:
                 return approval_failure
@@ -270,64 +274,6 @@
                 raise CommandError('The local branch cannot be merged onto '
                                    'itself. Try a different local branch or '
                                    'destination branch.')
-<<<<<<< HEAD
-=======
-
-        review_request = get_review_request(request_id, api_root)
-
-        try:
-            is_rr_approved = review_request.approved
-            approval_failure = review_request.approval_failure
-        except AttributeError:
-            # The Review Board server is an old version (pre-2.0) that
-            # doesn't support the `approved` field. Determining it manually.
-            if review_request.ship_it_count == 0:
-                is_rr_approved = False
-                approval_failure = \
-                    'The review request has not been marked "Ship It!"'
-            else:
-                is_rr_approved = True
-        except Exception as e:
-            logging.exception(
-                'Unexpected error while looking up review request '
-                'approval state: %s',
-                e)
-            raise CommandError(
-                'An error was encountered while executing the land '
-                'command.')
-        finally:
-            if not is_rr_approved:
-                raise CommandError(approval_failure)
-
-        if is_local:
-            review_commit_message = extract_commit_message(review_request)
-            author = review_request.get_submitter()
-
-            if self.options.squash:
-                print('Squashing branch "%s" into "%s"'
-                      % (branch_name, destination_branch))
-            else:
-                print('Merging branch "%s" into "%s"'
-                      % (branch_name, destination_branch))
-
-            if not dry_run:
-                try:
-                    self.tool.merge(
-                        branch_name,
-                        destination_branch,
-                        review_commit_message,
-                        author,
-                        self.options.squash,
-                        self.options.edit)
-                except MergeError as e:
-                    raise CommandError(str(e))
-
-            if self.options.delete_branch:
-                print('Deleting merged branch "%s"' % branch_name)
-
-                if not dry_run:
-                    self.tool.delete_branch(branch_name, merged_only=False)
->>>>>>> d13dbcbc
         else:
             branch_name = None
 
