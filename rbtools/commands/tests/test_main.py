"""Tests for RBTools help command and rbt command help options."""

from __future__ import unicode_literals

import sys

import kgb

from rbtools import get_version_string
from rbtools.commands import JSONOutput, main as rbt_main
from rbtools.testing import TestCase
from rbtools.utils.process import execute


_rbt_path = rbt_main.__file__


class MainCommandTests(TestCase):
    """Tests for RBT help command and rbt command help options."""

    def test_help_command(self):
        """Testing RBT commands when running 'rbt help <command>'"""
        self._check_help_output(['help', 'alias'], 'alias')

    def test_help_options_before(self):
        """Testing RBT commands when running 'rbt --help <command>' or 'rbt
        -h <command>'
        """
        self._check_help_output(['--help', 'alias'], 'alias')
        self._check_help_output(['-h', 'alias'], 'alias')

    def test_help_options_after(self):
        """Testing RBT commands when running 'rbt <command> --help' or 'rbt
        <command> -h'
        """
        self._check_help_output(['alias', '--help'], 'alias')
        self._check_help_output(['alias', '-h'], 'alias')

    def test_help_invalid_command(self):
        """Testing RBT commands when running '--help' or '-h' with an
        invalid command
        """
        self._check_help_output(['invalid', '--help'],
                                'invalid', invalid=True)
        self._check_help_output(['invalid', '-h'], 'invalid',
                                invalid=True)
        self._check_help_output(['help', 'invalid'], 'invalid',
                                invalid=True)

    def test_help_multiple_args(self):
        """Testing RBT commands when running the help command or help
        options with multiple arguments present
        """
        self._check_help_output(['alias', 'extra_arg', '--help'], 'alias')
        self._check_help_output(['alias', 'extra_arg', '-h'], 'alias')
        self._check_help_output(['alias', '--help', 'extra_arg'], 'alias')
        self._check_help_output(['alias', '-h', 'extra_arg'], 'alias')
        self._check_help_output(['--help', 'alias', 'extra_arg'], 'alias')
        self._check_help_output(['-h', 'alias', 'extra_arg'], 'alias')
        self._check_help_output(['help', 'alias', 'extra_arg'], 'alias')

    def test_version_command(self):
        """Testing RBT commands when running 'rbt --version' and 'rbt -v"
        """
        self._check_version_output('--version')
        self._check_version_output('-v')

    def _check_help_output(self, args, subcommand, invalid=False):
        """Check if a specific rbt command's output exists in test output.

        Args:
            args (list of unicode):
                The ``rbt`` command arguments.

            subcommand (unicode)
                The unicode string of the rbt command type.

            invalid (bool, optional):
                If ``True``, check if output matches what is expected after
                running an invalid command. Otherwise, check if output
                matches what is expected after running a valid rbt command.
        """
        output = self._run_rbt(*args)

        if invalid:
            self.assertIn('No help found for %s' % subcommand, output)
        else:
            self.assertIn('usage: rbt %s [options]' % subcommand, output)

    def _check_version_output(self, version_arg):
        """Check if RBTools reports the correct version information.

        Args:
            version_arg (unicode):
                The version flag to pass to ``rbt``.
        """
        output = self._run_rbt(version_arg)

        self.assertEqual(
            output,
            'RBTools %s (Python %d.%d.%d)\n'
            % (get_version_string(),
               sys.version_info[:3][0],
               sys.version_info[:3][1],
               sys.version_info[:3][2]))

    def _run_rbt(self, *args):
        """Run rbt with the current Python and provided arguments.

        This will ensure the correct version of ``rbt`` is being run and with
        the current version of Python.

        Args:
            *args (tuple):
                The command line arguments to pass to ``rbt``.

        Returns:
            unicode:
            The resulting output from the command.
        """
<<<<<<< HEAD
        return execute([sys.executable, _rbt_path] + list(args))


class JSONOutputTests(kgb.SpyAgency, TestCase):
    """Tests for JSON output wrapper for --json command.
    """

    def setUp(self):
        """Set up the test suite."""
        super(JSONOutputTests, self).setUp()

        self.json = JSONOutput(sys.stdout)

    def test_init(self):
        """Testing JSONOutput instantiates given stream object"""
        self.assertIs(self.json._output_stream, sys.stdout)
        self.assertEqual(len(self.json._output), 0)

    def test_add(self):
        """Testing JSONOutput.add adds a key value pair to output"""
        self.json.add('key', 'value')

        self.assertEqual(self.json._output['key'], 'value')

    def test_append(self):
        """Testing JSONOutput.append appends to list associated with a key"""
        self.json.add('test', [])
        self.json.append('test', 'test')

        self.assertEqual(self.json._output['test'], ['test'])

        try:
            self.json.append('nonexistent', 'test')
        except KeyError:
            pass

        self.assertNotIn('nonexistent', self.json._output)

    def test_add_error_without_key(self):
        """Testing JSONOutput.add_error without existing key"""
        self.json.add_error('test_error')

        self.assertEqual(self.json._output['errors'], ['test_error'])

    def test_add_error_with_key(self):
        """Testing JSONOutput.add_error with existing key"""
        self.json.add_error('test_error')
        self.json.add_error('test_error2')
        self.assertEqual(self.json._output['errors'],
                         ['test_error', 'test_error2'])

    def test_add_warning_without_key(self):
        """Testing JSONOutput.add_warning without existing key"""
        self.json.add_warning('test_warning')

        self.assertEqual(self.json._output['warnings'], ['test_warning'])

    def test_add_warning_with_key(self):
        """Testing JSONOutput.add_warning with existing key"""
        self.json.add_warning('test_warning')
        self.json.add_warning('test_warning2')
        self.assertEqual(self.json._output['warnings'],
                         ['test_warning', 'test_warning2'])
=======
        return execute([
            sys.executable,
            '-W',
            'ignore',
            _rbt_path,
        ] + list(args))
>>>>>>> 612a24bc
<|MERGE_RESOLUTION|>--- conflicted
+++ resolved
@@ -118,8 +118,12 @@
             unicode:
             The resulting output from the command.
         """
-<<<<<<< HEAD
-        return execute([sys.executable, _rbt_path] + list(args))
+        return execute([
+            sys.executable,
+            '-W',
+            'ignore',
+            _rbt_path,
+        ] + list(args))
 
 
 class JSONOutputTests(kgb.SpyAgency, TestCase):
@@ -181,12 +185,4 @@
         self.json.add_warning('test_warning')
         self.json.add_warning('test_warning2')
         self.assertEqual(self.json._output['warnings'],
-                         ['test_warning', 'test_warning2'])
-=======
-        return execute([
-            sys.executable,
-            '-W',
-            'ignore',
-            _rbt_path,
-        ] + list(args))
->>>>>>> 612a24bc
+                         ['test_warning', 'test_warning2'])