"""Unit tests for SubversionClient."""

from __future__ import unicode_literals

import json
import os
import sys
import unittest
from functools import wraps
from hashlib import md5

import kgb
from six.moves.urllib.request import urlopen

from rbtools.api.client import RBClient
from rbtools.api.tests.base import MockResponse
from rbtools.clients.errors import (InvalidRevisionSpecError,
                                    TooManyRevisionsError)
from rbtools.clients.svn import SVNRepositoryInfo, SVNClient
from rbtools.clients.tests import FOO1, FOO2, FOO3, SCMClientTestCase
from rbtools.utils.checks import is_valid_version
from rbtools.utils.filesystem import is_exe_in_path
from rbtools.utils.process import execute
from rbtools.utils.repository import get_repository_resource


_MATCH_URL_BASE = 'http://localhost:8080/api/repositories/'
_MATCH_URL_TOOL = 'tool=Subversion'
_MATCH_URL_FIELDS = 'only-fields=id%2Cname%2Cmirror_path%2Cpath'


class SVNRepositoryMatchTests(kgb.SpyAgency, SCMClientTestCase):
    """Unit tests for rbtools.clients.svn.SVNRepositoryInfo."""

    payloads = {
        'http://localhost:8080/api/': {
            'mimetype': 'application/vnd.reviewboard.org.root+json',
            'rsp': {
                'uri_templates': {},
                'links': {
                    'self': {
                        'href': 'http://localhost:8080/api/',
                        'method': 'GET',
                    },
                    'repositories': {
                        'href': 'http://localhost:8080/api/repositories/',
                        'method': 'GET',
                    },
                },
                'stat': 'ok',
            },
        },
        (_MATCH_URL_BASE + '?' +
            _MATCH_URL_FIELDS +
            '&only-links=info&path=https%3A%2F%2Fsvn1.example.com%2F&' +
            _MATCH_URL_TOOL): {
            'mimetype': 'application/vnd.reviewboard.org.repositories+json',
            'rsp': {
                'repositories': [
                    {
                        # This one doesn't have a mirror_path, to emulate
                        # Review Board 1.6.
                        'id': 1,
                        'name': 'SVN Repo 1',
                        'path': 'https://svn1.example.com/',
                        'links': {
                            'info': {
                                'href': ('http://localhost:8080/api/'
                                         'repositories/1/info/'),
                                'method': 'GET',
                            },
                        },
                    },
                ],
                'links': {
                },
                'total_results': 1,
                'stat': 'ok',
            },
        },
        (_MATCH_URL_BASE + '?' +
            _MATCH_URL_FIELDS +
            '&only-links=info&path=svn%2Bssh%3A%2F%2Fsvn2.example.com%2F&' +
            _MATCH_URL_TOOL): {
            'mimetype': 'application/vnd.reviewboard.org.repositories+json',
            'rsp': {
                'repositories': [
                    {
                        'id': 2,
                        'name': 'SVN Repo 2',
                        'path': 'https://svn2.example.com/',
                        'mirror_path': 'svn+ssh://svn2.example.com/',
                        'links': {
                            'info': {
                                'href': ('http://localhost:8080/api/'
                                         'repositories/1/info/'),
                                'method': 'GET',
                            },
                        },
                    },
                ],
                'links': {
                },
                'total_results': 1,
                'stat': 'ok',
            },
        },
        (_MATCH_URL_BASE + '?' +
            _MATCH_URL_FIELDS +
            '&only-links=info&path=svn%2Bssh%3A%2F%2Fblargle%2F&' +
            _MATCH_URL_TOOL): {
            'mimetype': 'application/vnd.reviewboard.org.repositories+json',
            'rsp': {
                'repositories': [
                ],
                'links': {
                },
                'total_results': 0,
                'stat': 'ok',
            },
        },
        (_MATCH_URL_BASE + '?' +
            _MATCH_URL_FIELDS +
            '&only-links=&path=svn%2Bssh%3A%2F%2Fblargle%2F&' +
            _MATCH_URL_TOOL): {
            'mimetype': 'application/vnd.reviewboard.org.repositories+json',
            'rsp': {
                'repositories': [
                ],
                'links': {
                },
                'total_results': 0,
                'stat': 'ok',
            },
        },
        (_MATCH_URL_BASE + '?' +
            _MATCH_URL_FIELDS +
            '&only-links=info&' +
            _MATCH_URL_TOOL): {
            'mimetype': 'application/vnd.reviewboard.org.repositories+json',
            'rsp': {
                'repositories': [
                    {
                        # This one doesn't have a mirror_path, to emulate
                        # Review Board 1.6.
                        'id': 1,
                        'name': 'SVN Repo 1',
                        'path': 'https://svn1.example.com/',
                        'links': {
                            'info': {
                                'href': ('http://localhost:8080/api/'
                                         'repositories/1/info/'),
                                'method': 'GET',
                            },
                        },
                    },
                    {
                        'id': 2,
                        'name': 'SVN Repo 2',
                        'path': 'https://svn2.example.com/',
                        'mirror_path': 'svn+ssh://svn2.example.com/',
                        'links': {
                            'info': {
                                'href': ('http://localhost:8080/api/'
                                         'repositories/2/info/'),
                                'method': 'GET',
                            },
                        },
                    },
                ],
                'links': {
                    'next': {
                        'href': ('http://localhost:8080/api/repositories/?'
                                 'only-links=info&tool=Subversion&'
                                 'only-fields=id%2Cname%2Cmirror_path%2Cpath&'
                                 'page=2'),
                        'method': 'GET',
                    },
                },
                'total_results': 3,
                'stat': 'ok',
            },
        },
        (_MATCH_URL_BASE + '?' +
            _MATCH_URL_FIELDS +
            '&only-links=info&page=2&' +
            _MATCH_URL_TOOL): {
            'mimetype': 'application/vnd.reviewboard.org.repositories+json',
            'rsp': {
                'repositories': [
                    {
                        'id': 3,
                        'name': 'SVN Repo 3',
                        'path': 'https://svn3.example.com/',
                        'mirror_path': 'svn+ssh://svn3.example.com/',
                        'links': {
                            'info': {
                                'href': ('http://localhost:8080/api/'
                                         'repositories/3/info/'),
                                'method': 'GET',
                            },
                        },
                    },
                ],
                'total_results': 3,
                'stat': 'ok',
            },
        },
        (_MATCH_URL_BASE + '1/info/'): {
            'mimetype': 'application/vnd.reviewboard.org.repository-info+json',
            'rsp': {
                'info': {
                    'uuid': 'UUID-1',
                    'url': 'https://svn1.example.com/',
                    'root_url': 'https://svn1.example.com/',
                },
                'stat': 'ok',
            },
        },
        (_MATCH_URL_BASE + '2/info/'): {
            'mimetype': 'application/vnd.reviewboard.org.repository-info+json',
            'rsp': {
                'info': {
                    'uuid': 'UUID-2',
                    'url': 'https://svn2.example.com/',
                    'root_url': 'https://svn2.example.com/',
                },
                'stat': 'ok',
            },
        },
        (_MATCH_URL_BASE + '3/info/'): {
            'mimetype': 'application/vnd.reviewboard.org.repository-info+json',
            'rsp': {
                'info': {
                    'uuid': 'UUID-3',
                    'url': 'https://svn3.example.com/',
                    'root_url': 'https://svn3.example.com/',
                },
                'stat': 'ok',
            },
        },
    }

    def setUp(self):
        super(SVNRepositoryMatchTests, self).setUp()

        @self.spy_for(urlopen)
        def _urlopen(url, **kwargs):
            url = url.get_full_url()

            try:
                payload = self.payloads[url]
            except KeyError:
                print('Test requested unexpected URL "%s"' % url)

                return MockResponse(404, {}, json.dumps({
                    'rsp': {
                        'stat': 'fail',
                        'err': {
                            'code': 100,
                            'msg': 'Object does not exist',
                        },
                    },
                }))

            return MockResponse(
                200,
                {
                    'Content-Type': payload['mimetype'],
                },
                json.dumps(payload['rsp']))

        self.api_client = RBClient('http://localhost:8080/')
        self.root_resource = self.api_client.get_root()

    def test_find_matching_server_repository_with_path_match(self):
        """Testing SVNClient.find_matching_server_repository with path
        match
        """
        url = 'https://svn1.example.com/'
        self.options.repository_url = url
        client = SVNClient(options=self.options)

        repository, info = get_repository_resource(
            self.root_resource,
            tool=client,
            repository_paths=url)
        self.assertEqual(repository.id, 1)

    def test_find_matching_server_repository_with_mirror_path_match(self):
        """Testing SVNClient.find_matching_server_repository with mirror_path
        match
        """
        url = 'svn+ssh://svn2.example.com/'
        self.options.repository_url = url
        client = SVNClient(options=self.options)

        repository, info = get_repository_resource(
            self.root_resource,
            tool=client,
            repository_paths=url)
        self.assertEqual(repository.id, 2)

    def test_find_matching_server_repository_with_uuid_match(self):
        """Testing SVNClient.find_matching_server_repository with UUID
        match
        """
        url = 'svn+ssh://blargle/'
        self.options.repository_url = url
        client = SVNClient(options=self.options)

        self.spy_on(client.svn_info, op=kgb.SpyOpReturn({
            'Repository UUID': 'UUID-3',
        }))

        repository, info = get_repository_resource(
            self.root_resource,
            tool=client,
            repository_paths=url)
        self.assertEqual(repository.id, 3)

    def test_relative_paths(self):
        """Testing SVNRepositoryInfo._get_relative_path"""
        info = SVNRepositoryInfo('http://svn.example.com/svn/', '/', '')
        self.assertEqual(info._get_relative_path('/foo', '/bar'), None)
        self.assertEqual(info._get_relative_path('/', '/trunk/myproject'),
                         None)
        self.assertEqual(info._get_relative_path('/trunk/myproject', '/'),
                         '/trunk/myproject')
        self.assertEqual(
            info._get_relative_path('/trunk/myproject', ''),
            '/trunk/myproject')
        self.assertEqual(
            info._get_relative_path('/trunk/myproject', '/trunk'),
            '/myproject')
        self.assertEqual(
            info._get_relative_path('/trunk/myproject', '/trunk/myproject'),
            '/')


class SVNClientTests(kgb.SpyAgency, SCMClientTestCase):
    """Unit tests for SVNClient."""

    scmclient_cls = SVNClient

    @classmethod
    def setup_checkout(cls, checkout_dir):
        """Populate a Subversion checkout.

        This will create a checkout of the sample Subversion repository stored
        in the :file:`testdata` directory.

        Args:
            checkout_dir (unicode):
                The top-level directory in which the checkout will be placed.

        Returns:
            The main checkout directory, or ``None`` if :command:`svn` isn't
            in the path.
        """
        if not is_exe_in_path('svn'):
            return None

        cls.svn_dir = os.path.join(cls.testdata_dir, 'svn-repo')
        cls.svn_repo_url = 'file://%s' % cls.svn_dir
        cls.clone_dir = os.path.join(checkout_dir, 'svn-repo')

        os.mkdir(checkout_dir, 0o700)
        os.chdir(checkout_dir)
        cls._run_svn(['co', cls.svn_repo_url, cls.clone_dir])

        svn_version = cls._run_svn(['--version', '-q'])
        cls.svn_version = tuple(
            int(_v)
            for _v in svn_version.split('.')
        )

        if cls.svn_version >= (1, 9):
            # Subversion >= 1.9
            cls.new_file_diff_orig_version = b'nonexistent'
            cls.new_file_diff_modified_version = b'working copy'
        elif cls.svn_version >= (1, 7):
            # Subversion >= 1.7, < 1.9
            cls.new_file_diff_orig_version = b'revision 0'
            cls.new_file_diff_modified_version = b'working copy'
        else:
            # Subversion < 1.7
            cls.new_file_diff_orig_version = b'revision 0'
            cls.new_file_diff_modified_version = b'revision 0'

        return cls.clone_dir

    def setUp(self):
        if not is_exe_in_path('svn'):
            raise unittest.SkipTest('svn not found in path')

        super(SVNClientTests, self).setUp()

        self.options.svn_show_copies_as_adds = None

    @classmethod
    def _run_svn(cls, command):
        return execute(['svn'] + command, env=None, split_lines=False,
                       ignore_errors=False, extra_ignore_errors=())

    def _svn_add_file(self, filename, data, changelist=None):
        """Add a file to the test repo."""
        is_new = not os.path.exists(filename)

        with open(filename, 'wb') as f:
            f.write(data)

        if is_new:
            self._run_svn(['add', filename])

        if changelist:
            self._run_svn(['changelist', changelist, filename])

    def _svn_add_dir(self, dirname):
        """Add a directory to the test repo."""
        if not os.path.exists(dirname):
            os.mkdir(dirname)

        self._run_svn(['add', dirname])

    def test_parse_revision_spec_no_args(self):
        """Testing SVNClient.parse_revision_spec with no specified revisions"""
        client = self.build_client()

        self.assertEqual(
            client.parse_revision_spec(),
            {
                'base': 'BASE',
                'tip': '--rbtools-working-copy',
            })

    def test_parse_revision_spec_one_revision(self):
        """Testing SVNClient.parse_revision_spec with one specified numeric
        revision
        """
        client = self.build_client()

        self.assertEqual(
            client.parse_revision_spec(['3']),
            {
                'base': 2,
                'tip': 3,
            })

    def test_parse_revision_spec_one_revision_changelist(self):
        """Testing SVNClient.parse_revision_spec with one specified changelist
        revision
        """
        client = self.build_client()

        self._svn_add_file('foo.txt', FOO3, 'my-change')

        self.assertEqual(
            client.parse_revision_spec(['my-change']),
            {
                'base': 'BASE',
                'tip': '%smy-change' % SVNClient.REVISION_CHANGELIST_PREFIX,
            })

    def test_parse_revision_spec_one_revision_nonexistant_changelist(self):
        """Testing SVNClient.parse_revision_spec with one specified invalid
        changelist revision
        """
        client = self.build_client()

        self._svn_add_file('foo.txt', FOO3, 'my-change')

        with self.assertRaises(InvalidRevisionSpecError):
            client.parse_revision_spec(['not-my-change'])

    def test_parse_revision_spec_one_arg_two_revisions(self):
        """Testing SVNClient.parse_revision_spec with R1:R2 syntax"""
        client = self.build_client()

        self.assertEqual(
            client.parse_revision_spec(['1:3']),
            {
                'base': 1,
                'tip': 3,
            })

    def test_parse_revision_spec_two_arguments(self):
        """Testing SVNClient.parse_revision_spec with two revisions"""
        client = self.build_client()

        self.assertEqual(
            client.parse_revision_spec(['1', '3']),
            {
                'base': 1,
                'tip': 3,
            })

    def test_parse_revision_spec_one_revision_url(self):
        """Testing SVNClient.parse_revision_spec with one revision and a
        repository URL
        """
        client = self.build_client(options={
            'repository_url': ('http://svn.apache.org/repos/asf/'
                               'subversion/trunk'),
        })

        self.assertEqual(
            client.parse_revision_spec(['1549823']),
            {
                'base': 1549822,
                'tip': 1549823,
            })

    def test_parse_revision_spec_two_revisions_url(self):
        """Testing SVNClient.parse_revision_spec with R1:R2 syntax and a
        repository URL
        """
        client = self.build_client(options={
            'repository_url': ('http://svn.apache.org/repos/asf/'
                               'subversion/trunk'),
        })

        self.assertEqual(
            client.parse_revision_spec(['1549823:1550211']),
            {
                'base': 1549823,
                'tip': 1550211,
            })

    def test_parse_revision_spec_invalid_spec(self):
        """Testing SVNClient.parse_revision_spec with invalid specifications"""
        client = self.build_client()

        with self.assertRaises(InvalidRevisionSpecError):
            client.parse_revision_spec(['aoeu'])

        with self.assertRaises(InvalidRevisionSpecError):
            client.parse_revision_spec(['aoeu', '1234'])

        with self.assertRaises(TooManyRevisionsError):
            client.parse_revision_spec(['1', '2', '3'])

    def test_parse_revision_spec_non_unicode_log(self):
        """Testing SVNClient.parse_revision_spec with a non-utf8 log entry"""
        client = self.build_client()

        # Note: the svn log entry for commit r2 contains one non-utf8 character
        self.assertEqual(
            client.parse_revision_spec(['2']),
            {
                'base': 1,
                'tip': 2,
            })

    def test_get_commit_message_working_copy(self):
        """Testing SVNClient.get_commit_message with a working copy change"""
        client = self.build_client()
        revisions = client.parse_revision_spec()

        self.assertIsNone(client.get_commit_message(revisions))

    def test_get_commit_message_committed_revision(self):
        """Testing SVNClient.get_commit_message with a single committed
        revision
        """
        client = self.build_client()
        revisions = client.parse_revision_spec(['2'])

        self.assertEqual(
            client.get_commit_message(revisions),
            {
                'description': 'Commit 2 -- a non-utf8 character: \xe9\n',
                'summary': 'Commit 2 -- a non-utf8 character: \xe9',
            })

    def test_get_commit_message_committed_revisions(self):
        """Testing SVNClient.get_commit_message with multiple committed
        revisions
        """
        client = self.build_client()
        revisions = client.parse_revision_spec(['1:3'])

        self.assertEqual(
            client.get_commit_message(revisions),
            {
                'description': 'Commit 3',
                'summary': 'Commit 2 -- a non-utf8 character: \xe9',
            })

    def test_diff_exclude(self):
        """Testing SVNClient diff with file exclude patterns"""
        client = self.build_client()

        self._svn_add_file('bar.txt', FOO1)
        self._svn_add_file('exclude.txt', FOO2)

        revisions = client.parse_revision_spec([])

        self.assertEqual(
            client.diff(revisions, exclude_patterns=['exclude.txt']),
            {
                'diff': (
                    b'Index: /bar.txt\n'
                    b'===================================================='
                    b'===============\n'
                    b'--- /bar.txt\t(%s)\n'
                    b'+++ /bar.txt\t(%s)\n'
                    b'@@ -0,0 +1,9 @@\n'
                    b'+ARMA virumque cano, Troiae qui primus ab oris\n'
                    b'+Italiam, fato profugus, Laviniaque venit\n'
                    b'+litora, multum ille et terris iactatus et alto\n'
                    b'+vi superum saevae memorem Iunonis ob iram;\n'
                    b'+multa quoque et bello passus, dum conderet urbem,\n'
                    b'+inferretque deos Latio, genus unde Latinum,\n'
                    b'+Albanique patres, atque altae moenia Romae.\n'
                    b'+Musa, mihi causas memora, quo numine laeso,\n'
                    b'+\n'
                ) % (self.new_file_diff_orig_version,
                     self.new_file_diff_modified_version),
            })

    def test_diff_exclude_in_subdir(self):
        """Testing SVNClient diff with exclude patterns in a subdir"""
        client = self.build_client()

        self._svn_add_file('foo.txt', FOO1)
        self._svn_add_dir('subdir')
        self._svn_add_file(os.path.join('subdir', 'exclude.txt'), FOO2)

        os.chdir('subdir')

        revisions = client.parse_revision_spec([])

        self.assertEqual(
            client.diff(revisions, exclude_patterns=['exclude.txt']),
            {
                'diff': b'',
            })

    def test_diff_exclude_root_pattern_in_subdir(self):
        """Testing SVNClient diff with repo exclude patterns in a subdir"""
        client = self.build_client()

        self._svn_add_file('exclude.txt', FOO1)
        self._svn_add_dir('subdir')

        os.chdir('subdir')

        revisions = client.parse_revision_spec([])
        exclude_patterns = [
            os.path.join(os.path.sep, 'exclude.txt'),
            '.',
        ]

        self.assertEqual(
            client.diff(revisions, exclude_patterns=exclude_patterns),
            {
                'diff': b'',
            })

    def test_same_diff_multiple_methods(self):
        """Testing SVNClient identical diff generated from root, subdirectory,
        and via target
        """
        client = self.build_client()

        # Test diff generation for a single file, where 'svn diff' is invoked
        # from three different locations.  This should result in an identical
        # diff for all three cases.  Add a new subdirectory and file
        # (dir1/A.txt) which will be the lone change captured in the diff.
        # Cases:
        #  1) Invoke 'svn diff' from checkout root.
        #  2) Invoke 'svn diff' from dir1/ subdirectory.
        #  3) Create dir2/ subdirectory parallel to dir1/.  Invoke 'svn diff'
        #     from dir2/ where '../dir1/A.txt' is provided as a specific
        #     target.
        #
        # This test is inspired by #3749 which broke cases 2 and 3.

        self._svn_add_dir('dir1')
        self._svn_add_file('dir1/A.txt', FOO3)

        # Case 1: Generate diff from checkout root.
        revisions = client.parse_revision_spec()

        self.assertEqual(
            client.diff(revisions),
            {
                'diff': (
                    b'Index: /dir1/A.txt\n'
                    b'============================================='
                    b'======================\n'
                    b'--- /dir1/A.txt\t(%s)\n'
                    b'+++ /dir1/A.txt\t(%s)\n'
                    b'@@ -0,0 +1,11 @@\n'
                    b'+ARMA virumque cano, Troiae qui primus ab oris\n'
                    b'+ARMA virumque cano, Troiae qui primus ab oris\n'
                    b'+Italiam, fato profugus, Laviniaque venit\n'
                    b'+litora, multum ille et terris iactatus et alto\n'
                    b'+vi superum saevae memorem Iunonis ob iram;\n'
                    b'+dum conderet urbem,\n'
                    b'+inferretque deos Latio, genus unde Latinum,\n'
                    b'+Albanique patres, atque altae moenia Romae.\n'
                    b'+Albanique patres, atque altae moenia Romae.\n'
                    b'+Musa, mihi causas memora, quo numine laeso,\n'
                    b'+\n'
                ) % (self.new_file_diff_orig_version,
                     self.new_file_diff_modified_version),
            })

        # Case 2: Generate diff from dir1 subdirectory.
        os.chdir('dir1')

        self.assertEqual(
            client.diff(revisions),
            {
                'diff': (
                    b'Index: /dir1/A.txt\n'
                    b'============================================='
                    b'======================\n'
                    b'--- /dir1/A.txt\t(nonexistent)\n'
                    b'+++ /dir1/A.txt\t(working copy)\n'
                    b'@@ -0,0 +1,11 @@\n'
                    b'+ARMA virumque cano, Troiae qui primus ab oris\n'
                    b'+ARMA virumque cano, Troiae qui primus ab oris\n'
                    b'+Italiam, fato profugus, Laviniaque venit\n'
                    b'+litora, multum ille et terris iactatus et alto\n'
                    b'+vi superum saevae memorem Iunonis ob iram;\n'
                    b'+dum conderet urbem,\n'
                    b'+inferretque deos Latio, genus unde Latinum,\n'
                    b'+Albanique patres, atque altae moenia Romae.\n'
                    b'+Albanique patres, atque altae moenia Romae.\n'
                    b'+Musa, mihi causas memora, quo numine laeso,\n'
                    b'+\n'
                ),
            })

        # Case 3: Generate diff from dir2 subdirectory, but explicitly target
        # only ../dir1/A.txt.
        os.chdir('..')
        self._svn_add_dir('dir2')
        os.chdir('dir2')

        self.assertEqual(
            client.diff(revisions, include_files=['../dir1/A.txt']),
            {
                'diff': (
                    b'Index: /dir1/A.txt\n'
                    b'============================================='
                    b'======================\n'
                    b'--- /dir1/A.txt\t(nonexistent)\n'
                    b'+++ /dir1/A.txt\t(working copy)\n'
                    b'@@ -0,0 +1,11 @@\n'
                    b'+ARMA virumque cano, Troiae qui primus ab oris\n'
                    b'+ARMA virumque cano, Troiae qui primus ab oris\n'
                    b'+Italiam, fato profugus, Laviniaque venit\n'
                    b'+litora, multum ille et terris iactatus et alto\n'
                    b'+vi superum saevae memorem Iunonis ob iram;\n'
                    b'+dum conderet urbem,\n'
                    b'+inferretque deos Latio, genus unde Latinum,\n'
                    b'+Albanique patres, atque altae moenia Romae.\n'
                    b'+Albanique patres, atque altae moenia Romae.\n'
                    b'+Musa, mihi causas memora, quo numine laeso,\n'
                    b'+\n'
                ),
            })

    def test_diff_non_unicode_characters(self):
        """Testing SVNClient diff with a non-utf8 file"""
        client = self.build_client()

        self._svn_add_file('A.txt', '\xe2'.encode('iso-8859-1'))
        self._run_svn(['propset', 'svn:mime-type', 'text/plain', 'A.txt'])

        revisions = client.parse_revision_spec()

        self.assertEqual(
            client.diff(revisions),
            {
                'diff': (
                    b'Index: /A.txt\n'
                    b'=================================================='
                    b'=================\n'
                    b'--- /A.txt\t(%s)\n'
                    b'+++ /A.txt\t(%s)\n'
                    b'@@ -0,0 +1 @@\n'
                    b'+\xe2\n'
                    b'\\ No newline at end of file\n'
                    b'\n'
                    b'Property changes on: A.txt\n'
                    b'__________________________________________'
                    b'_________________________\n'
                    b'Added: svn:mime-type\n'
                    b'## -0,0 +1 ##\n'
                    b'+text/plain\n'
                    b'\\ No newline at end of property\n'
                ) % (self.new_file_diff_orig_version,
                     self.new_file_diff_modified_version),
            })

    def test_diff_non_unicode_filename_repository_url(self):
        """Testing SVNClient diff with a non-utf8 filename via repository_url
        option
        """
        client = self.build_client(options={
            'repository_url': self.svn_repo_url,
        })

        # Note: commit r4 adds one file with a non-utf8 character in both its
        # filename and content.
        revisions = client.parse_revision_spec(['4'])

        self.assertEqual(
            client.diff(revisions),
            {
                'diff': (
                    b'Index: /\xc3\xa2.txt\n'
                    b'============================================='
                    b'======================\n'
                    b'--- /\xc3\xa2.txt\t(%s)\n'
                    b'+++ /\xc3\xa2.txt\t(revision 4)\n'
                    b'@@ -0,0 +1,2 @@\n'
                    b'+This file has a non-utf8 filename.\n'
                    b'+It also contains a non-utf8 character: \xc3\xa9.\n'
                ) % self.new_file_diff_orig_version,
            })

    def test_show_copies_as_adds_enabled(self):
        """Testing SVNClient with --show-copies-as-adds functionality
        enabled
        """
        self.check_show_copies_as_adds(
            state='y',
            expected_diff_result={
                'diff': (
                    b'Index: /dir1/foo.txt\n'
                    b'==========================================='
                    b'========================\n'
                    b'--- /foo.txt\t(%s)\n'
                    b'+++ /dir1/foo.txt\t(working copy)\n'
                    b'@@ -0,0 +1,11 @@\n'
                    b'+ARMA virumque cano, Troiae qui primus ab oris\n'
                    b'+ARMA virumque cano, Troiae qui primus ab oris\n'
                    b'+Italiam, fato profugus, Laviniaque venit\n'
                    b'+litora, multum ille et terris iactatus et alto\n'
                    b'+vi superum saevae memorem Iunonis ob iram;\n'
                    b'+dum conderet urbem,\n'
                    b'+inferretque deos Latio, genus unde Latinum,\n'
                    b'+Albanique patres, atque altae moenia Romae.\n'
                    b'+Albanique patres, atque altae moenia Romae.\n'
                    b'+Musa, mihi causas memora, quo numine laeso,\n'
                    b'+\n'
                ) % self.new_file_diff_orig_version,
            })

    def test_show_copies_as_adds_disabled(self):
        """Testing SVNClient with --show-copies-as-adds functionality
        disabled
        """
        if self.svn_version >= (1, 9):
            # Subversion >= 1.9
            diff = (
                b'Index: /dir1/foo.txt\n'
                b'==========================================='
                b'========================\n'
            )
        else:
            # Subversion < 1.9
            diff = b''

        self.check_show_copies_as_adds(
            state='n',
            expected_diff_result={
                'diff': diff,
            })

    def check_show_copies_as_adds(self, state, expected_diff_result):
        """Helper function to evaluate --show-copies-as-adds.

        Args:
            state (unicode):
                The state to set for ``--show-copies-as-adds``.

            expected_diff_result (dict):
                The expected result of the diff call.

        Raises:
            AssertionError:
                One of the checks failed.
        """
        client = self.build_client(options={
            'svn_show_copies_as_adds': state,
        })
        client.get_repository_info()

        # Ensure valid SVN client version.
        if not is_valid_version(client.subversion_client_version,
                                client.SHOW_COPIES_AS_ADDS_MIN_VERSION):
            raise unittest.SkipTest('Subversion client is too old to test '
                                    '--show-copies-as-adds.')

        self._svn_add_dir('dir1')
        self._svn_add_dir('dir2')
        self._run_svn(['copy', 'foo.txt', 'dir1'])

        # Generate identical diff via several methods:
        #  1) from checkout root
        #  2) via changelist
        #  3) from checkout root when all relevant files belong to a changelist
        #  4) via explicit include target

        revisions = client.parse_revision_spec()
        self.assertEqual(client.diff(revisions), expected_diff_result)

        self._run_svn(['changelist', 'cl1', 'dir1/foo.txt'])
        revisions = client.parse_revision_spec(['cl1'])
        self.assertEqual(client.diff(revisions), expected_diff_result)

        revisions = client.parse_revision_spec()
        self.assertEqual(client.diff(revisions), expected_diff_result)

        self._run_svn(['changelist', '--remove', 'dir1/foo.txt'])

        os.chdir('dir2')
        revisions = client.parse_revision_spec()
        self.assertEqual(client.diff(revisions, include_files=['../dir1']),
                         expected_diff_result)

    def test_history_scheduled_with_commit_nominal(self):
        """Testing SVNClient.history_scheduled_with_commit nominal cases"""
        client = self.build_client()
        client.get_repository_info()

        # Ensure valid SVN client version.
        if not is_valid_version(client.subversion_client_version,
                                client.SHOW_COPIES_AS_ADDS_MIN_VERSION):
            raise unittest.SkipTest('Subversion client is too old to test '
                                    'history_scheduled_with_commit().')

        self._svn_add_dir('dir1')
        self._svn_add_dir('dir2')
        self._run_svn(['copy', 'foo.txt', 'dir1'])

        # Squash stderr to prevent error message in test output.
        old_stderr = sys.stderr
        sys.stderr = open(os.devnull, 'w')

        try:
            # Ensure SystemExit is raised when attempting to generate diff via
            # several methods:
            #
            #  1) from checkout root
            #  2) via changelist
            #  3) from checkout root when all relevant files belong to a
            #     changelist
            #  4) via explicit include target

            revisions = client.parse_revision_spec()

            with self.assertRaises(SystemExit):
                client.diff(revisions)

            self._run_svn(['changelist', 'cl1', 'dir1/foo.txt'])
            revisions = client.parse_revision_spec(['cl1'])

            with self.assertRaises(SystemExit):
                client.diff(revisions)

            revisions = client.parse_revision_spec()

            with self.assertRaises(SystemExit):
                client.diff(revisions)

            self._run_svn(['changelist', '--remove', 'dir1/foo.txt'])

            os.chdir('dir2')
            revisions = client.parse_revision_spec()

            with self.assertRaises(SystemExit):
                client.diff(revisions, include_files=['../dir1'])
        finally:
            sys.stderr = old_stderr

    def test_history_scheduled_with_commit_special_case_non_local_mods(self):
        """Testing SVNClient.history_scheduled_with_commit is bypassed when
        diff is not for local modifications in a working copy
        """
        client = self.build_client()
        client.get_repository_info()

        # Ensure valid SVN client version.
        if not is_valid_version(client.subversion_client_version,
                                client.SHOW_COPIES_AS_ADDS_MIN_VERSION):
            raise unittest.SkipTest('Subversion client is too old to test '
                                    'history_scheduled_with_commit().')

        # While within a working copy which contains a scheduled commit with
        # addition-with-history, ensure history_scheduled_with_commit() is not
        # executed when generating a diff between two revisions either
        # 1) locally or 2) via --reposistory-url option.

        self._run_svn(['copy', 'foo.txt', 'foo_copy.txt'])
        revisions = client.parse_revision_spec(['1:2'])

        self.assertEqual(
            client.diff(revisions),
            {
                'diff': (
                    b'Index: /foo.txt\n'
                    b'================================================'
                    b'===================\n'
                    b'--- /foo.txt\t(revision 1)\n'
                    b'+++ /foo.txt\t(revision 2)\n'
                    b'@@ -1,4 +1,6 @@\n'
                    b' ARMA virumque cano, Troiae qui primus ab oris\n'
                    b'+ARMA virumque cano, Troiae qui primus ab oris\n'
                    b'+ARMA virumque cano, Troiae qui primus ab oris\n'
                    b' Italiam, fato profugus, Laviniaque venit\n'
                    b' litora, multum ille et terris iactatus et alto\n'
                    b' vi superum saevae memorem Iunonis ob iram;\n'
                    b'@@ -6,7 +8,4 @@\n'
                    b' inferretque deos Latio, genus unde Latinum,\n'
                    b' Albanique patres, atque altae moenia Romae.\n'
                    b' Musa, mihi causas memora, quo numine laeso,\n'
                    b'-quidve dolens, regina deum tot volvere casus\n'
                    b'-insignem pietate virum, tot adire labores\n'
                    b'-impulerit. Tantaene animis caelestibus irae?\n'
                    b' \n'
                ),
            })

        client = self.build_client(options={
            'repository_url': self.svn_repo_url,
        })
        client.get_repository_info()

        revisions = client.parse_revision_spec(['2'])

        self.assertEqual(
            client.diff(revisions),
            {
                'diff': (
                    b'Index: /foo.txt\n'
                    b'================================================'
                    b'===================\n'
                    b'--- /foo.txt\t(revision 1)\n'
                    b'+++ /foo.txt\t(revision 2)\n'
                    b'@@ -1,4 +1,6 @@\n'
                    b' ARMA virumque cano, Troiae qui primus ab oris\n'
                    b'+ARMA virumque cano, Troiae qui primus ab oris\n'
                    b'+ARMA virumque cano, Troiae qui primus ab oris\n'
                    b' Italiam, fato profugus, Laviniaque venit\n'
                    b' litora, multum ille et terris iactatus et alto\n'
                    b' vi superum saevae memorem Iunonis ob iram;\n'
                    b'@@ -6,7 +8,4 @@\n'
                    b' inferretque deos Latio, genus unde Latinum,\n'
                    b' Albanique patres, atque altae moenia Romae.\n'
                    b' Musa, mihi causas memora, quo numine laeso,\n'
                    b'-quidve dolens, regina deum tot volvere casus\n'
                    b'-insignem pietate virum, tot adire labores\n'
                    b'-impulerit. Tantaene animis caelestibus irae?\n'
                    b' \n'
                ),
            })

    def test_history_scheduled_with_commit_special_case_exclude(self):
        """Testing SVNClient.history_scheduled_with_commit with exclude file"""
        client = self.build_client()
        client.get_repository_info()

        # Ensure valid SVN client version.
        if not is_valid_version(client.subversion_client_version,
                                client.SHOW_COPIES_AS_ADDS_MIN_VERSION):
            raise unittest.SkipTest('Subversion client is too old to test '
                                    'history_scheduled_with_commit().')

        # Lone file with history is also excluded.  In this case there should
        # be no SystemExit raised and an (empty) diff should be produced. Test
        # from checkout root and via changelist.

        self._run_svn(['copy', 'foo.txt', 'foo_copy.txt'])
        revisions = client.parse_revision_spec([])

        self.assertEqual(
            client.diff(revisions, exclude_patterns=['foo_copy.txt']),
            {
                'diff': b'',
            })

        self._run_svn(['changelist', 'cl1', 'foo_copy.txt'])
        revisions = client.parse_revision_spec(['cl1'])

        self.assertEqual(
            client.diff(revisions, exclude_patterns=['foo_copy.txt']),
            {
                'diff': b'',
            })

    def test_rename_diff_mangling_bug_4546(self):
        """Test diff with removal of lines that look like headers"""
        # If a file has lines that look like "-- XX (YY)", and one of those
        # files gets removed, our rename handling would filter them out. Test
        # that the bug is fixed.
        with open('bug-4546.txt', 'w') as f:
            f.write('-- test line1\n'
                    '-- test line2\n'
                    '-- test line (test2)\n')

<<<<<<< HEAD
        client = self.build_client()
        revisions = client.parse_revision_spec()

        self.assertEqual(
            client.diff(revisions),
            {
                'diff': (
                    b'Index: /bug-4546.txt\n'
                    b'==========================================='
                    b'========================\n'
                    b'--- /bug-4546.txt\t(revision 5)\n'
                    b'+++ /bug-4546.txt\t(working copy)\n'
                    b'@@ -1,4 +1,3 @@\n'
                    b' -- test line1\n'
                    b'--- test line (test1)\n'
                    b' -- test line2\n'
                    b' -- test line (test2)\n'
                ),
            })
=======
        revisions = self.client.parse_revision_spec()
        result = self.client.diff(revisions)
        self.assertTrue(isinstance(result, dict))
        self.assertTrue('diff' in result)
        self.assertTrue(b'--- test line (test1)' in result['diff'])

    def test_apply_patch(self):
        """Testing SVNClient.apply_patch"""
        client = self.client
        repository_info = client.get_repository_info()

        self.spy_on(execute,
                    op=kgb.SpyOpReturn((0, b'test')))

        result = client.apply_patch(base_path=repository_info.base_path,
                                    base_dir='',
                                    patch_file='test.diff')

        self.assertSpyCalledWith(
            execute,
            [
                'svn', '--non-interactive', 'patch', '--strip=1', 'test.diff',
            ],
            with_errors=True,
            return_error_code=True,
            results_unicode=False)

        self.assertTrue(result.applied)
        self.assertFalse(result.has_conflicts)
        self.assertEqual(result.conflicting_files, [])
        self.assertEqual(result.patch_output, b'test')

    def test_apply_patch_with_p(self):
        """Testing SVNClient.apply_patch with p="""
        client = self.client
        repository_info = client.get_repository_info()

        self.spy_on(execute,
                    op=kgb.SpyOpReturn((0, b'test')))

        result = client.apply_patch(base_path=repository_info.base_path,
                                    base_dir='',
                                    patch_file='test.diff',
                                    p=3)

        self.assertSpyCalledWith(
            execute,
            [
                'svn', '--non-interactive', 'patch', '--strip=3', 'test.diff',
            ],
            with_errors=True,
            return_error_code=True,
            results_unicode=False)

        self.assertTrue(result.applied)
        self.assertFalse(result.has_conflicts)
        self.assertEqual(result.conflicting_files, [])
        self.assertEqual(result.patch_output, b'test')

    def test_apply_patch_with_error(self):
        """Testing SVNClient.apply_patch with error"""
        client = self.client
        repository_info = client.get_repository_info()

        self.spy_on(execute,
                    op=kgb.SpyOpReturn((1, 'bád'.encode('utf-8'))))

        result = client.apply_patch(base_path=repository_info.base_path,
                                    base_dir='',
                                    patch_file='test.diff',
                                    p=3)

        self.assertSpyCalledWith(
            execute,
            [
                'svn', '--non-interactive', 'patch', '--strip=3', 'test.diff',
            ],
            with_errors=True,
            return_error_code=True,
            results_unicode=False)

        self.assertFalse(result.applied)
        self.assertFalse(result.has_conflicts)
        self.assertEqual(result.conflicting_files, [])
        self.assertEqual(result.patch_output, b'b\xc3\xa1d')
>>>>>>> 14b3b248
<|MERGE_RESOLUTION|>--- conflicted
+++ resolved
@@ -1106,7 +1106,6 @@
                     '-- test line2\n'
                     '-- test line (test2)\n')
 
-<<<<<<< HEAD
         client = self.build_client()
         revisions = client.parse_revision_spec()
 
@@ -1126,16 +1125,10 @@
                     b' -- test line (test2)\n'
                 ),
             })
-=======
-        revisions = self.client.parse_revision_spec()
-        result = self.client.diff(revisions)
-        self.assertTrue(isinstance(result, dict))
-        self.assertTrue('diff' in result)
-        self.assertTrue(b'--- test line (test1)' in result['diff'])
 
     def test_apply_patch(self):
         """Testing SVNClient.apply_patch"""
-        client = self.client
+        client = self.build_client()
         repository_info = client.get_repository_info()
 
         self.spy_on(execute,
@@ -1161,7 +1154,7 @@
 
     def test_apply_patch_with_p(self):
         """Testing SVNClient.apply_patch with p="""
-        client = self.client
+        client = self.build_client()
         repository_info = client.get_repository_info()
 
         self.spy_on(execute,
@@ -1188,7 +1181,7 @@
 
     def test_apply_patch_with_error(self):
         """Testing SVNClient.apply_patch with error"""
-        client = self.client
+        client = self.build_client()
         repository_info = client.get_repository_info()
 
         self.spy_on(execute,
@@ -1211,5 +1204,4 @@
         self.assertFalse(result.applied)
         self.assertFalse(result.has_conflicts)
         self.assertEqual(result.conflicting_files, [])
-        self.assertEqual(result.patch_output, b'b\xc3\xa1d')
->>>>>>> 14b3b248
+        self.assertEqual(result.patch_output, b'b\xc3\xa1d')