--- conflicted
+++ resolved
@@ -538,11 +538,7 @@
         return b'\n\n'.join([desc.strip() for desc in descs])
 
     def diff(self, revisions, include_files=[], exclude_patterns=[],
-<<<<<<< HEAD
-             extra_args=[], with_parent_diff=True):
-=======
-             no_renames=False, extra_args=[]):
->>>>>>> c0086242
+             no_renames=False, extra_args=[], with_parent_diff=True):
         """Perform a diff using the given revisions.
 
         Args:
