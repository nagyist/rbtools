"""Unit tests for rbtools.api.resource."""

<<<<<<< HEAD
=======
import copy
import re

>>>>>>> 59a953f8
from rbtools.api.factory import create_resource
from rbtools.api.request import HttpRequest
from rbtools.api.resource import (CountResource,
                                  ItemResource,
                                  ListResource,
                                  RESOURCE_MAP,
                                  ResourceDictField,
                                  ResourceExtraDataField,
                                  ResourceLinkField,
                                  ResourceListField,
                                  RootResource,
                                  _EXTRA_DATA_DOCS_URL)
from rbtools.api.tests.base import TestWithPayloads


class ExpandedItemResource(ItemResource):
    pass


class ItemResourceTests(TestWithPayloads):
    """Unit tests for rbtools.api.resource.ItemResource."""

    expanded_item_payload = {
        'obj': {
            '_expanded': {
                'item1': {
                    'item_mimetype': 'application/vnd.test.item+json',
                },
                'other-item': {
                    'item_mimetype': 'application/vnd.test.other-item+json',
                },
            },
            'item1': {
                'links': {
                    'self': {
                        'href': 'http://localhost:8080/api/items/1/',
                        'method': 'GET',
                    },
                },
                'name': 'My Item 1',
            },
            'item2': {
                'links': {
                    'self': {
                        'href': 'http://localhost:8080/api/items/2/',
                        'method': 'GET',
                    },
                },
                'name': 'My Item 2',
            },
            'other-item': {
                'links': {
                    'self': {
                        'href': 'http://localhost:8080/api/other-items/2/',
                        'method': 'GET',
                    },
                },
                'name': 'Other Item',
            },
        },
        'stat': 'ok',
    }

    expanded_list_payload = {
        'obj': {
            '_expanded': {
                'list1': {
                    'list_mimetype': 'application/vnd.test.list+json',
                    'item_mimetype': 'application/vnd.test.item+json',
                    'list_url': 'http://localhost:8080/api/items/',
                },
                'other-list': {
                    'list_mimetype': 'application/vnd.test.other-list+json',
                    'item_mimetype': 'application/vnd.test.other-item+json',
                    'list_url': 'http://localhost:8080/api/other-items/',
                },
            },
            'list1': [
                {
                    'links': {
                        'self': {
                            'href': 'http://localhost:8080/api/items/1/',
                            'method': 'GET',
                        },
                    },
                    'name': 'My Item',
                },
            ],
            'list2': [
                {
                    'links': {
                        'self': {
                            'href': 'http://localhost:8080/api/items/1/',
                            'method': 'GET',
                        },
                    },
                    'name': 'My Item',
                },
            ],
            'other-list': [
                {
                    'links': {
                        'self': {
                            'href': 'http://localhost:8080/api/other-items/1/',
                            'method': 'GET',
                        },
                    },
                    'name': 'Other Item',
                },
            ],
        },
        'stat': 'ok',
    }

    def setUp(self):
        super(ItemResourceTests, self).setUp()

        RESOURCE_MAP['application/vnd.test.item'] = ExpandedItemResource

    def tearDown(self):
        super(ItemResourceTests, self).tearDown()

        RESOURCE_MAP.pop('application/vnd.test.item', None)

    def test_item_resource_fields(self):
        """Testing item resource fields"""
        r = create_resource(self.transport, self.item_payload, '')
        for field in self.item_payload['resource_token']:
            self.assertTrue(field in r)
            self.assertTrue(hasattr(r, field))

    def test_item_resource_links(self):
        """Testing item resource link generation"""
        r = create_resource(self.transport, self.item_payload, '')

        self.assertTrue(hasattr(r, 'get_self'))
        self.assertTrue(callable(r.get_self))
        request = r.get_self()
        self.assertTrue(isinstance(request, HttpRequest))
        self.assertEqual(request.method, 'GET')
        self.assertEqual(request.url,
                         self.item_payload['links']['self']['href'])

        self.assertTrue(hasattr(r, 'update'))
        self.assertTrue(callable(r.update))
        request = r.update()
        self.assertTrue(isinstance(request, HttpRequest))
        self.assertEqual(request.method, 'PUT')
        self.assertEqual(request.url,
                         self.item_payload['links']['update']['href'])

        self.assertTrue(hasattr(r, 'delete'))
        self.assertTrue(callable(r.delete))
        request = r.delete()
        self.assertTrue(isinstance(request, HttpRequest))
        self.assertEqual(request.method, 'DELETE')
        self.assertEqual(request.url,
                         self.item_payload['links']['delete']['href'])

        self.assertTrue(hasattr(r, 'get_other_link'))
        self.assertTrue(callable(r.get_other_link))
        request = r.get_other_link()
        self.assertTrue(isinstance(request, HttpRequest))
        self.assertEqual(request.method, 'GET')
        self.assertEqual(request.url,
                         self.item_payload['links']['other_link']['href'])

        self.assertFalse(hasattr(r, 'create'))

    def test_getattr_with_expanded_item_resource(self):
        """Testing ItemResource.__getattr__ with field as expanded item
        resource
        """
        r = create_resource(transport=self.transport,
                            payload=self.expanded_item_payload,
                            url='')

        self.assertIsInstance(r['item1'], ExpandedItemResource)
        self.assertIsInstance(r['item2'], ResourceDictField)
        self.assertIsInstance(r['other-item'], ResourceDictField)

    def test_getattr_with_expanded_list_resource(self):
        """Testing ItemResource.__getattr__ with field as expanded list
        resource
        """
        r = create_resource(transport=self.transport,
                            payload=self.expanded_list_payload,
                            url='')

        self.assertIsInstance(r['list1'], ResourceListField)
        self.assertIsInstance(r['list1'][0], ExpandedItemResource)
        self.assertIsInstance(r['list2'], ResourceListField)
        self.assertIsInstance(r['list2'][0], ResourceDictField)
        self.assertIsInstance(r['other-list'], ResourceListField)
        self.assertIsInstance(r['other-list'][0], ResourceDictField)

    def test_iteritems_with_expanded_item_resource(self):
        """Testing ItemResource.iteritems with field as expanded item resource
        """
        r = create_resource(transport=self.transport,
                            payload=self.expanded_item_payload,
                            url='')
        items = dict(r.iteritems())

        self.assertIsInstance(items['item1'], ExpandedItemResource)
        self.assertIsInstance(items['item2'], ResourceDictField)
        self.assertIsInstance(items['other-item'], ResourceDictField)

    def test_iteritems_with_expanded_list_resource(self):
        """Testing ItemResource.iteritems with field as expanded list resource
        """
        r = create_resource(transport=self.transport,
                            payload=self.expanded_list_payload,
                            url='')
        items = dict(r.iteritems())

        self.assertIsInstance(items['list1'], ResourceListField)
        self.assertIsInstance(items['list1'][0], ExpandedItemResource)
        self.assertIsInstance(items['list2'], ResourceListField)
        self.assertIsInstance(items['list2'][0], ResourceDictField)
        self.assertIsInstance(items['other-list'], ResourceListField)
        self.assertIsInstance(items['other-list'][0], ResourceDictField)

    def test_update_with_extra_data(self):
        """Testing ItemResource.update with extra_data__<field>="""
        r = create_resource(transport=self.transport,
                            payload=self.item_payload,
                            url='')
        request = r.update(extra_data__key1='value1',
                           extra_data__key2='True',
                           extra_data__key3='123')

        self.assertEqual(
            request._fields,
            {
                b'extra_data.key1': b'value1',
                b'extra_data.key2': b'True',
                b'extra_data.key3': b'123',
            })

    def test_update_with_extra_data_json(self):
        """Testing ItemResource.update with extra_data_json="""
        r = create_resource(transport=self.transport,
                            payload=self.item_payload,
                            url='')
        request = r.update(extra_data_json={
            'foo': {
                'bar': {
                    'num': 123,
                    'string': 'hi!',
                    'bool': True,
                },
            },
            'test': [1, 2, 3],
        })

        self.assertEqual(
            request._fields,
            {
                b'extra_data:json': (
                    b'{'
                    b'"foo":{'
                    b'"bar":{'
                    b'"bool":true,'
                    b'"num":123,'
                    b'"string":"hi!"'
                    b'}'
                    b'},'
                    b'"test":[1,2,3]'
                    b'}'
                )
            })

    def test_update_with_extra_data_json_patch(self):
        """Testing ItemResource.update with extra_data_json_patch="""
        r = create_resource(transport=self.transport,
                            payload=self.item_payload,
                            url='')
        request = r.update(extra_data_json_patch=[
            {
                'op': 'add',
                'path': '/a',
                'value': {
                    'array': [1, 2, 3],
                },
            }
        ])

        self.assertEqual(
            request._fields,
            {
                b'extra_data:json-patch': (
                    b'[{'
                    b'"op":"add",'
                    b'"path":"/a",'
                    b'"value":{'
                    b'"array":[1,2,3]'
                    b'}'
                    b'}]'
                )
            })


class ListResourceTests(TestWithPayloads):
    """Unit tests for rbtools.api.resource.ListResource."""

    def test_create_with_extra_data(self):
        """Testing ListResource.create with extra_data__<field>="""
        r = create_resource(transport=self.transport,
                            payload=self.list_payload,
                            url='')
        request = r.create(extra_data__key1='value1',
                           extra_data__key2='True',
                           extra_data__key3='123')

        self.assertEqual(
            request._fields,
            {
                b'extra_data.key1': b'value1',
                b'extra_data.key2': b'True',
                b'extra_data.key3': b'123',
            })

    def test_create_with_extra_data_json(self):
        """Testing ItemResource.create with extra_data_json="""
        r = create_resource(transport=self.transport,
                            payload=self.list_payload,
                            url='')
        request = r.create(extra_data_json={
            'foo': {
                'bar': {
                    'num': 123,
                    'string': 'hi!',
                    'bool': True,
                },
            },
            'test': [1, 2, 3],
        })

        self.assertEqual(
            request._fields,
            {
                b'extra_data:json': (
                    b'{'
                    b'"foo":{'
                    b'"bar":{'
                    b'"bool":true,'
                    b'"num":123,'
                    b'"string":"hi!"'
                    b'}'
                    b'},'
                    b'"test":[1,2,3]'
                    b'}'
                )
            })

    def test_create_with_extra_data_json_patch(self):
        """Testing ItemResource.create with extra_data_json_patch="""
        r = create_resource(transport=self.transport,
                            payload=self.list_payload,
                            url='')
        request = r.create(extra_data_json_patch=[
            {
                'op': 'add',
                'path': '/a',
                'value': {
                    'array': [1, 2, 3],
                },
            }
        ])

        self.assertEqual(
            request._fields,
            {
                b'extra_data:json-patch': (
                    b'[{'
                    b'"op":"add",'
                    b'"path":"/a",'
                    b'"value":{'
                    b'"array":[1,2,3]'
                    b'}'
                    b'}]'
                )
            })

    def test_list_resource_list(self):
        """Testing list resource lists"""
        r = create_resource(self.transport, self.list_payload, '')
        self.assertEqual(r.num_items, len(self.list_payload['resource_token']))
        self.assertEqual(r.total_results, self.list_payload['total_results'])

        for index in range(r.num_items):
            for field in r[index].iterfields():
                self.assertEqual(
                    r[index][field],
                    self.list_payload['resource_token'][index][field])

    def test_list_resource_list_without_total_results(self) -> None:
        """Testing ListResource without total_results"""
        payload = copy.deepcopy(self.list_payload)
        del payload['total_results']

        r = create_resource(self.transport, payload, '')
        self.assertIsNone(r.total_results)

    def test_list_resource_links(self):
        """Testing link resource link generation"""
        r = create_resource(self.transport, self.list_payload, '')

        self.assertTrue(hasattr(r, 'get_self'))
        self.assertTrue(callable(r.get_self))
        request = r.get_self()
        self.assertTrue(isinstance(request, HttpRequest))
        self.assertEqual(request.method, 'GET')
        self.assertEqual(request.url,
                         self.list_payload['links']['self']['href'])

        self.assertTrue(hasattr(r, 'create'))
        self.assertTrue(callable(r.create))
        request = r.create()
        self.assertTrue(isinstance(request, HttpRequest))
        self.assertEqual(request.method, 'POST')
        self.assertEqual(request.url,
                         self.list_payload['links']['create']['href'])

        self.assertTrue(hasattr(r, 'get_other_link'))
        self.assertTrue(callable(r.get_other_link))
        request = r.get_other_link()
        self.assertTrue(isinstance(request, HttpRequest))
        self.assertEqual(request.method, 'GET')
        self.assertEqual(request.url,
                         self.list_payload['links']['other_link']['href'])

        self.assertFalse(hasattr(r, 'update'))
        self.assertFalse(hasattr(r, 'delete'))

    def test_root_resource_templates(self):
        """Testing generation of methods for the root resource uri templates"""
        r = create_resource(
            self.transport,
            self.root_payload,
            '',
            mime_type='application/vnd.reviewboard.org.root+json')

        for template_name in self.root_payload['uri_templates']:
            method_name = "get_%s" % template_name
            self.assertTrue(hasattr(r, method_name))
            self.assertTrue(callable(getattr(r, method_name)))

    def test_link_field(self):
        """Testing access of a link field"""
        r = create_resource(self.transport, self.item_payload, '')

        field = r.link_field
        self.assertTrue(isinstance(field, ResourceLinkField))

        request = field.get()
        self.assertEqual(request.method, 'GET')
        self.assertEqual(
            request.url,
            self.item_payload['resource_token']['link_field']['href'])


class ResourceFieldDictTests(TestWithPayloads):
    """Unit tests for ResourceDictField."""

    def test_getattr(self):
        """Testing ResourceDictField.__getattr__"""
        r = create_resource(transport=self.transport,
                            payload=self.item_payload,
                            url='')
        field = r.nested_field

        self.assertIsInstance(field, ResourceDictField)
        self.assertEqual(
            field.nested1,
            self.item_payload['resource_token']['nested_field']['nested1'])

    def test_getattr_with_invalid_key(self):
        """Testing ResourceDictField.__getattr__ with invalid key"""
        r = create_resource(transport=self.transport,
                            payload=self.item_payload,
                            url='')
        field = r.nested_field

        self.assertIsInstance(field, ResourceDictField)

        message = (
            'This dictionary resource for ItemResource does not have an '
            'attribute "nestedX".'
        )

        with self.assertRaisesMessage(AttributeError, message):
            field.nestedX

    def test_getitem(self):
        """Testing ResourceDictField.__getitem__"""
        r = create_resource(transport=self.transport,
                            payload=self.item_payload,
                            url='')
        field = r['nested_field']

        self.assertIsInstance(field, ResourceDictField)
        self.assertEqual(
            field['nested1'],
            self.item_payload['resource_token']['nested_field']['nested1'])

    def test_getitem_with_invalid_key(self):
        """Testing ResourceDictField.__getitem__ with invalid key"""
        r = create_resource(transport=self.transport,
                            payload=self.item_payload,
                            url='')
        field = r.nested_field

        self.assertIsInstance(field, ResourceDictField)

        message = (
            'This dictionary resource for ItemResource does not have a '
            'key "nestedX".'
        )

        with self.assertRaisesMessage(KeyError, message):
            field['nestedX']

    def test_fields(self):
        """Testing ResourceDictField.fields"""
        r = create_resource(transport=self.transport,
                            payload=self.item_payload,
                            url='')

        self.assertEqual(
            set(r.nested_field.fields()),
            set(self.item_payload['resource_token']['nested_field']))

    def test_setitem(self):
        """Testing ResourceDictField.__setitem__"""
        r = create_resource(transport=self.transport,
                            payload=self.item_payload,
                            url='')

        message = (
            'Attributes cannot be modified directly on this dictionary. To '
            'change values, issue a .update(attr=value, ...) call on the '
            'parent resource.'
        )

        with self.assertRaisesMessage(AttributeError, message):
            r.nested_field['new'] = {}

    def test_setdefault(self):
        """Testing ResourceDictField.setdefault"""
        r = create_resource(transport=self.transport,
                            payload=self.item_payload,
                            url='')

        message = (
            'Attributes cannot be modified directly on this dictionary. To '
            'change values, issue a .update(attr=value, ...) call on the '
            'parent resource.'
        )

        with self.assertRaisesMessage(AttributeError, message):
            r.nested_field.setdefault('new', {})

    def test_update(self):
        """Testing ResourceDictField.update"""
        r = create_resource(transport=self.transport,
                            payload=self.item_payload,
                            url='')

        message = (
            'Attributes cannot be modified directly on this dictionary. To '
            'change values, issue a .update(attr=value, ...) call on the '
            'parent resource.'
        )

        with self.assertRaisesMessage(AttributeError, message):
            r.nested_field.update({
                'new': {},
            })

    def test_pop(self):
        """Testing ResourceDictField.pop"""
        r = create_resource(transport=self.transport,
                            payload=self.item_payload,
                            url='')

        message = (
            'Attributes cannot be modified directly on this dictionary. To '
            'change values, issue a .update(attr=value, ...) call on the '
            'parent resource.'
        )

        with self.assertRaisesMessage(AttributeError, message):
            r.nested_field.pop('nested1')

    def test_popitem(self):
        """Testing ResourceDictField.popitem"""
        r = create_resource(transport=self.transport,
                            payload=self.item_payload,
                            url='')

        message = (
            'Attributes cannot be modified directly on this dictionary. To '
            'change values, issue a .update(attr=value, ...) call on the '
            'parent resource.'
        )

        with self.assertRaisesMessage(AttributeError, message):
            r.nested_field.popitem()

    def test_clear(self):
        """Testing ResourceDictField.clear"""
        r = create_resource(transport=self.transport,
                            payload=self.item_payload,
                            url='')

        message = (
            'Attributes cannot be modified directly on this dictionary. To '
            'change values, issue a .update(attr=value, ...) call on the '
            'parent resource.'
        )

        with self.assertRaisesMessage(AttributeError, message):
            r.nested_field.clear()


class ResourceExtraDataFieldTests(TestWithPayloads):
    """Unit tests for ResourceExtraDataField."""

    def test_wrapped_fields(self):
        """Testing ResourceExtraDataField field wrapping"""
        r = create_resource(transport=self.transport,
                            payload=self.item_payload,
                            url='')

        self.assertIs(type(r.extra_data), ResourceExtraDataField)
        self.assertIs(type(r.extra_data['key3']), ResourceExtraDataField)
        self.assertIs(type(r.extra_data['links']), ResourceExtraDataField)
        self.assertIs(type(r.extra_data['links']['test']),
                      ResourceExtraDataField)

    def test_copy(self):
        """Testing ResourceExtraDataField.copy"""
        r = create_resource(transport=self.transport,
                            payload=self.item_payload,
                            url='')

        extra_data = r.extra_data.copy()
        self.assertIs(type(extra_data), dict)
        self.assertIs(type(extra_data['key3']), dict)
        self.assertIs(type(extra_data['links']), dict)
        self.assertIs(type(extra_data['links']['test']), dict)

    def test_setitem(self):
        """Testing ResourceExtraDataField.__setitem__"""
        r = create_resource(transport=self.transport,
                            payload=self.item_payload,
                            url='')

        message = (
            'extra_data attributes cannot be modified directly on this '
            'dictionary. To make a mutable copy of this and all its contents, '
            'call .copy(). To set or change extra_data state, issue a '
            '.update(extra_data_json={...}) for a JSON Merge Patch request or '
            '.update(extra_data_json_patch=[...]) for a JSON Patch request '
            'on the parent resource. See %s for the format for these '
            'operations.'
            % _EXTRA_DATA_DOCS_URL
        )

        with self.assertRaisesMessage(AttributeError, message):
            r.extra_data['new'] = 'value'


class ResourceFactoryTests(TestWithPayloads):
    def test_token_guessing(self):
        """Testing guessing the resource's token"""
        r = create_resource(self.transport, self.item_payload, '')
        self.assertTrue('resource_token' not in r._fields)

        for field in self.item_payload['resource_token']:
            self.assertTrue(field in r)

        r = create_resource(self.transport, self.count_payload, '')
        self.assertTrue('count' in r)

    def test_no_token_guessing(self):
        """Testing constructing without guessing the resource token"""
        r = create_resource(self.transport, self.item_payload, '',
                            guess_token=False)
        self.assertTrue('resource_token' in r)
        self.assertTrue('field1' not in r)
        self.assertTrue('field1' in r.resource_token)

        r = create_resource(self.transport, self.list_payload, '',
                            guess_token=False)
        self.assertTrue('resource_token' in r)

    def test_item_construction(self):
        """Testing constructing an item resource"""
        r = create_resource(self.transport, self.item_payload, '')
        self.assertTrue(isinstance(r, ItemResource))
        self.assertEqual(r.field1,
                         self.item_payload['resource_token']['field1'])
        self.assertEqual(r.field2,
                         self.item_payload['resource_token']['field2'])

    def test_list_construction(self):
        """Testing constructing a list resource"""
        r = create_resource(self.transport, self.list_payload, '')
        self.assertTrue(isinstance(r, ListResource))

    def test_count_construction(self):
        """Testing constructing a count resource"""
        r = create_resource(self.transport, self.count_payload, '')
        self.assertTrue(isinstance(r, CountResource))
        self.assertEqual(r.count, self.count_payload['count'])

    def test_resource_specific_base_class(self):
        """Testing constructing a resource with a specific base class"""
        r = create_resource(self.transport, self.root_payload, '')
        self.assertFalse(isinstance(r, RootResource))
        r = create_resource(
            self.transport,
            self.root_payload,
            '',
            mime_type='application/vnd.reviewboard.org.root+json')
        self.assertTrue(isinstance(r, RootResource))<|MERGE_RESOLUTION|>--- conflicted
+++ resolved
@@ -1,11 +1,8 @@
 """Unit tests for rbtools.api.resource."""
 
-<<<<<<< HEAD
-=======
 import copy
 import re
 
->>>>>>> 59a953f8
 from rbtools.api.factory import create_resource
 from rbtools.api.request import HttpRequest
 from rbtools.api.resource import (CountResource,
