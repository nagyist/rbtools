--- conflicted
+++ resolved
@@ -73,14 +73,6 @@
     return revisions
 
 
-<<<<<<< HEAD
-def guess_existing_review_request_id(repository_info, repository_name,
-                                     api_root, api_client, tool, revisions,
-                                     guess_summary, guess_description,
-                                     is_fuzzy_match_func=None,
-                                     no_commit_error=None,
-                                     submit_as=None):
-=======
 def find_review_request_by_change_id(api_client, api_root, repository_info,
                                      repository_name, revisions):
     """Ask ReviewBoard for the review request ID for the tip revision.
@@ -140,7 +132,6 @@
                                   is_fuzzy_match_func=None,
                                   no_commit_error=None,
                                   submit_as=None):
->>>>>>> f0dfac54
     """Try to guess the existing review request ID if it is available.
 
     The existing review request is guessed by comparing the existing
@@ -157,11 +148,8 @@
     paramater, thus the returned review request will contain only the fields
     specified by the only_fields variable.
     """
-<<<<<<< HEAD
-=======
     only_fields = 'id,summary,description,draft,url,absolute_url'
 
->>>>>>> f0dfac54
     if submit_as:
         username = submit_as
     else:
@@ -179,11 +167,7 @@
             from_user=username,
             status='pending',
             expand='draft',
-<<<<<<< HEAD
-            only_fields='id,summary,description,draft',
-=======
             only_fields=only_fields,
->>>>>>> f0dfac54
             only_links='draft',
             show_all_unpublished=True)
 
