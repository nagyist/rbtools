--- conflicted
+++ resolved
@@ -15,12 +15,6 @@
 # The above copyright notice and this permission notice shall be included in
 # all copies or substantial portions of the Software.
 #
-<<<<<<< HEAD
-# You should have received a copy of the GNU General Public License
-# along with this program; if not, write to the Free Software
-# Foundation, Inc., 59 Temple Place - Suite 330, Boston, MA  02111-1307, USA.
-import re
-=======
 # THE SOFTWARE IS PROVIDED "AS IS", WITHOUT WARRANTY OF ANY KIND, EXPRESS OR
 # IMPLIED, INCLUDING BUT NOT LIMITED TO THE WARRANTIES OF MERCHANTABILITY,
 # FITNESS FOR A PARTICULAR PURPOSE AND NONINFRINGEMENT. IN NO EVENT SHALL THE
@@ -28,7 +22,7 @@
 # LIABILITY, WHETHER IN AN ACTION OF CONTRACT, TORT OR OTHERWISE, ARISING FROM,
 # OUT OF OR IN CONNECTION WITH THE SOFTWARE OR THE USE OR OTHER DEALINGS IN THE
 # SOFTWARE.
->>>>>>> 8779166b
+import re
 
 from ez_setup import use_setuptools
 use_setuptools()
